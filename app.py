import streamlit as st
from dotenv import load_dotenv
import os
import google.generativeai as genai
from pymongo import MongoClient
import fitz  # PyMuPDF
import pdfplumber
import pandas as pd
from PIL import Image
import io
from streamlit_mic_recorder import mic_recorder
import whisper
import tempfile

# ---------------------- CONFIG ------------------------
load_dotenv()
GOOGLE_API_KEY = os.getenv("GOOGLE_API_KEY")
MONGO_URI = os.getenv("MONGO_URI")

if not GOOGLE_API_KEY or not MONGO_URI:
    st.error("Set GOOGLE_API_KEY and MONGO_URI in .env")
    st.stop()

genai.configure(api_key=GOOGLE_API_KEY)

client = MongoClient(MONGO_URI)
db = client["chatbot_db"]
collection = db["chat_history"]

@st.cache_resource
def load_whisper_model():
    return whisper.load_model("base")

# ---------------------- CSS ---------------------------
st.set_page_config(page_title="Gemini PDF Chat", layout="centered")
st.markdown(
    """
    <style>
    .main .block-container {
        padding-top: 1rem;
        padding-bottom: 1rem;
        padding-left: 2rem;
        padding-right: 2rem;
        max-width: 1000px;
    }
    body {
        zoom: 1.15;
    }
    .stTextInput, .stFileUploader, .stCheckbox, .stButton {
        margin-bottom: 0.8rem;
    }
    .chat-message {
        margin-bottom: 0.5rem;
    }
    </style>
    """,
    unsafe_allow_html=True
)

# -------------------- SESSION INIT --------------------
def initialize_session_state():
<<<<<<< HEAD
    defaults = {
        "messages": [{"role": "assistant", "content": "Hi! Upload a PDF or just start chatting."}],
        "pdf_text": "",
        "tables_summary": "",
        "image_captions_str": "",
        "extracted_images": [],
        "just_chat": False,
        "audio_data": None,
        "show_chat_history": False
    }
    for key, val in defaults.items():
        if key not in st.session_state:
            st.session_state[key] = val
=======
    if "messages" not in st.session_state:
        st.session_state.messages = [{"role": "assistant", "content": "Hi! How may I assist you today? You can upload a PDF or chat with me."}]
    if "pdf_text" not in st.session_state:
        st.session_state.pdf_text = ""
    if "tables_summary" not in st.session_state:
        st.session_state.tables_summary = ""
    if "image_captions_str" not in st.session_state:
        st.session_state.image_captions_str = ""
    if "extracted_images" not in st.session_state:
        st.session_state.extracted_images = []
    if "just_chat" not in st.session_state:
        st.session_state.just_chat = False
    if "audio_data" not in st.session_state:
        st.session_state.audio_data = None
>>>>>>> 8da9b5b0

initialize_session_state()

# ------------------ PDF PROCESSING ---------------------
def extract_text_from_pdf(file_bytes):
    try:
        with fitz.open(stream=file_bytes, filetype="pdf") as doc:
            return "".join([page.get_text() for page in doc])
    except Exception as e:
        st.error(f"Text Extraction Error: {e}")
        return ""

def extract_tables_from_pdf(file):
    tables = []
    try:
        with pdfplumber.open(file) as pdf:
            for page in pdf.pages:
                for table in page.extract_tables():
                    df = pd.DataFrame(table[1:], columns=table[0])
                    tables.append(df)
    except Exception as e:
        st.error(f"Table Extraction Error: {e}")
    return tables

def extract_images_from_pdf(file_bytes):
    images_data = []
    try:
        with fitz.open(stream=file_bytes, filetype="pdf") as doc:
            for i, page in enumerate(doc):
                for img in page.get_images(full=True):
                    xref = img[0]
                    base = doc.extract_image(xref)
                    image = Image.open(io.BytesIO(base["image"]))
                    images_data.append({"page": i + 1, "image": image})
    except Exception as e:
        print(f"Image Extraction Error: {e}")
    return images_data

<<<<<<< HEAD
# --------------------- CHAT HISTORY ---------------------
def save_chat(role, message):
    collection.insert_one({"role": role, "message": message})

def load_chat():
    return list(collection.find({}, {"_id": 0}))
=======
# Transcribe audio using Whisper
def transcribe_audio_whisper(audio_bytes):
    try:
        model = whisper.load_model("base")
        with tempfile.NamedTemporaryFile(suffix=".wav", delete=False) as tmp_file:
            tmp_file.write(audio_bytes)
            temp_file_name = tmp_file.name

        result = model.transcribe(temp_file_name)
        os.remove(temp_file_name)
        return result["text"]
    except Exception as e:
        st.error(f"Error transcribing audio with Whisper: {e}")
        return None
>>>>>>> 8da9b5b0

# ----------------- GEMINI INFERENCE ---------------------
chat_history = [{"role": h["role"].lower(), "parts": [h["message"]]} for h in load_chat()]
flash_model = genai.GenerativeModel("gemini-1.5-flash-latest")
vision_model = genai.GenerativeModel("gemini-1.5-flash-latest")
chat = flash_model.start_chat(history=chat_history)

def get_gemini_response(context, question, images, just_chat=False):
    if just_chat:
<<<<<<< HEAD
        return chat.send_message(question).text
    prompt = f"""--- PDF Text ---\n{context['text'][:4000]}...\n\n--- Tables ---\n{context['tables_summary']}\n\n--- Image Info ---\n{context['image_captions']}\n\nUser Question: {question}"""
    images_pil = [img["image"] for img in images]
    contents = [prompt] + images_pil
    return vision_model.generate_content(contents).text

# --------------------- AUDIO ----------------------------
def transcribe_audio(audio_bytes):
    try:
        model = load_whisper_model()
        with tempfile.NamedTemporaryFile(suffix=".wav", delete=False) as tmp:
            tmp.write(audio_bytes)
            temp_path = tmp.name
        result = model.transcribe(temp_path)
        os.remove(temp_path)
        return result["text"]
    except Exception as e:
        st.error(f"Whisper Transcription Error: {e}")
        return None
=======
        response = chat.send_message(question)
        return response.text
    else:
        prompt_parts = [
            f"""The following is extracted from a PDF document. Use it to answer the user's question.

            --- Start of PDF Text ---
            {context['text'][:4000]}...
            --- End of PDF Text ---

            --- Tables Extracted ---
            {context['tables_summary']}

            --- Image Information ---
            {context['image_captions']}

            User Question: {question}

            If the question is about an image, refer to the provided images. Indicate which page the image is from if relevant.
            """
        ]
        image_parts_pil = [img_data["image"] for img_data in images]
        contents = prompt_parts + image_parts_pil
        response = vision_model.generate_content(contents)
        return response.text

# Streamlit UI
st.set_page_config(page_title="PDF Assistant with Gemini Vision")
st.title("PDF Chat Assistant with Image Understanding")
st.caption("Upload a PDF and ask questions about its content, or just chat!")

# Chat mode selector
st.session_state.just_chat = st.radio("Chat Mode", ('PDF Chat', 'General Chat'), index=0) == 'General Chat'

# Show PDF uploader only in PDF mode
uploaded_file = None
if not st.session_state.just_chat:
    uploaded_file = st.file_uploader("Upload a PDF", type=["pdf"])

# Microphone input
audio_data = mic_recorder(start_prompt="Click to Record", stop_prompt="Click to Stop", key="audio_recorder")
st.session_state.audio_data = audio_data
>>>>>>> 8da9b5b0

# ----------------------- UI -----------------------------
st.markdown(
    """
    <style>
    .main .block-container {
        padding-top: 1rem;
        padding-bottom: 1rem;
        padding-left: 2rem;
        padding-right: 2rem;
        max-width: 1000px;
    }
    body {
        zoom: 1.15;
    }
    .stTextInput, .stFileUploader, .stCheckbox, .stButton {
        margin-bottom: 0.8rem;
    }
    .chat-message {
        margin-bottom: 0.5rem;
    }
    .mic-container {
        display: flex;
        align-items: flex-end;
        height: 100%;
        margin-top:20px;
        padding-top:7px;
    }
    </style>
    """,
    unsafe_allow_html=True
)

st.title("🤖 Chatbot")

# Input and mic perfectly inline
col1, col2 = st.columns([5, 1])
with col1:
    question = st.text_input("Ask me anything:", key="text_input")

with col2:
    with st.container():
        st.markdown('<div class="mic-container">', unsafe_allow_html=True)
        audio_data = mic_recorder(start_prompt="🎤", stop_prompt="🛑", key="mic")
        st.markdown('</div>', unsafe_allow_html=True)


# Transcription display
voice_question = None
if audio_data:
    st.audio(audio_data['bytes'])
    with st.spinner("Transcribing..."):
        voice_question = transcribe_audio(audio_data['bytes'])
    if voice_question:
        st.success(f"You said: '{voice_question}'")
        if not question:
            question = voice_question

# Upload PDF
uploaded_file = st.file_uploader("📄 Upload PDF", type=["pdf"])

<<<<<<< HEAD
# Chat history toggle
st.session_state.show_chat_history = st.checkbox("📚 Show Chat History")

# Ask button
submit = st.button("Ask")

# PDF processing
=======
>>>>>>> 8da9b5b0
if uploaded_file:
    file_bytes = uploaded_file.read()
    st.session_state.pdf_text = extract_text_from_pdf(file_bytes)

    uploaded_file.seek(0)
    tables = extract_tables_from_pdf(uploaded_file)
    st.session_state.tables_summary = "\n".join(
        [f"Table {i+1}:\n{df.to_string(index=False)}\n" for i, df in enumerate(tables)]
    )

    st.session_state.extracted_images = extract_images_from_pdf(file_bytes)
    captions = [f"Image found on Page {img['page']}" for img in st.session_state.extracted_images]
    st.session_state.image_captions_str = "\n".join(captions)

# Generate response
if question and submit:
<<<<<<< HEAD
    with st.spinner("Thinking..."):
        ctx = {
            "text": st.session_state.pdf_text,
            "tables_summary": st.session_state.tables_summary,
            "image_captions": st.session_state.image_captions_str
        }
        answer = get_gemini_response(ctx, question, st.session_state.extracted_images)

    save_chat("User", question)
    save_chat("Model", answer)
    st.session_state.messages += [
        {"role": "user", "content": question},
        {"role": "assistant", "content": answer}
    ]

# Chat display
st.subheader("💬 Chat")
for msg in reversed(st.session_state.messages):
=======
    with st.spinner("Processing your request..."):
        if st.session_state.just_chat or not uploaded_file:
            answer = get_gemini_response("", question, [], just_chat=True)
        else:
            context = {
                "text": st.session_state.pdf_text,
                "tables_summary": st.session_state.tables_summary,
                "image_captions": st.session_state.image_captions_str
            }
            answer = get_gemini_response(context, question, st.session_state.extracted_images)

        save_chat("User", question)
        save_chat("Model", answer)
        st.session_state.messages.append({"role": "user", "content": question})
        st.session_state.messages.append({"role": "assistant", "content": answer})

        st.session_state.audio_data = None

        st.subheader("Gemini Response")
        st.write(answer)

st.subheader("Chat History")
for msg in st.session_state.messages:
>>>>>>> 8da9b5b0
    with st.chat_message(msg["role"]):
        st.markdown(msg["content"])

# Chat history
if st.session_state.show_chat_history:
    st.subheader("🕘 History")
    for h in reversed(load_chat()):
        with st.chat_message(h["role"]):
            st.markdown(h["message"])

client.close()<|MERGE_RESOLUTION|>--- conflicted
+++ resolved
@@ -59,7 +59,6 @@
 
 # -------------------- SESSION INIT --------------------
 def initialize_session_state():
-<<<<<<< HEAD
     defaults = {
         "messages": [{"role": "assistant", "content": "Hi! Upload a PDF or just start chatting."}],
         "pdf_text": "",
@@ -73,22 +72,6 @@
     for key, val in defaults.items():
         if key not in st.session_state:
             st.session_state[key] = val
-=======
-    if "messages" not in st.session_state:
-        st.session_state.messages = [{"role": "assistant", "content": "Hi! How may I assist you today? You can upload a PDF or chat with me."}]
-    if "pdf_text" not in st.session_state:
-        st.session_state.pdf_text = ""
-    if "tables_summary" not in st.session_state:
-        st.session_state.tables_summary = ""
-    if "image_captions_str" not in st.session_state:
-        st.session_state.image_captions_str = ""
-    if "extracted_images" not in st.session_state:
-        st.session_state.extracted_images = []
-    if "just_chat" not in st.session_state:
-        st.session_state.just_chat = False
-    if "audio_data" not in st.session_state:
-        st.session_state.audio_data = None
->>>>>>> 8da9b5b0
 
 initialize_session_state()
 
@@ -127,29 +110,12 @@
         print(f"Image Extraction Error: {e}")
     return images_data
 
-<<<<<<< HEAD
 # --------------------- CHAT HISTORY ---------------------
 def save_chat(role, message):
     collection.insert_one({"role": role, "message": message})
 
 def load_chat():
     return list(collection.find({}, {"_id": 0}))
-=======
-# Transcribe audio using Whisper
-def transcribe_audio_whisper(audio_bytes):
-    try:
-        model = whisper.load_model("base")
-        with tempfile.NamedTemporaryFile(suffix=".wav", delete=False) as tmp_file:
-            tmp_file.write(audio_bytes)
-            temp_file_name = tmp_file.name
-
-        result = model.transcribe(temp_file_name)
-        os.remove(temp_file_name)
-        return result["text"]
-    except Exception as e:
-        st.error(f"Error transcribing audio with Whisper: {e}")
-        return None
->>>>>>> 8da9b5b0
 
 # ----------------- GEMINI INFERENCE ---------------------
 chat_history = [{"role": h["role"].lower(), "parts": [h["message"]]} for h in load_chat()]
@@ -159,7 +125,6 @@
 
 def get_gemini_response(context, question, images, just_chat=False):
     if just_chat:
-<<<<<<< HEAD
         return chat.send_message(question).text
     prompt = f"""--- PDF Text ---\n{context['text'][:4000]}...\n\n--- Tables ---\n{context['tables_summary']}\n\n--- Image Info ---\n{context['image_captions']}\n\nUser Question: {question}"""
     images_pil = [img["image"] for img in images]
@@ -179,50 +144,6 @@
     except Exception as e:
         st.error(f"Whisper Transcription Error: {e}")
         return None
-=======
-        response = chat.send_message(question)
-        return response.text
-    else:
-        prompt_parts = [
-            f"""The following is extracted from a PDF document. Use it to answer the user's question.
-
-            --- Start of PDF Text ---
-            {context['text'][:4000]}...
-            --- End of PDF Text ---
-
-            --- Tables Extracted ---
-            {context['tables_summary']}
-
-            --- Image Information ---
-            {context['image_captions']}
-
-            User Question: {question}
-
-            If the question is about an image, refer to the provided images. Indicate which page the image is from if relevant.
-            """
-        ]
-        image_parts_pil = [img_data["image"] for img_data in images]
-        contents = prompt_parts + image_parts_pil
-        response = vision_model.generate_content(contents)
-        return response.text
-
-# Streamlit UI
-st.set_page_config(page_title="PDF Assistant with Gemini Vision")
-st.title("PDF Chat Assistant with Image Understanding")
-st.caption("Upload a PDF and ask questions about its content, or just chat!")
-
-# Chat mode selector
-st.session_state.just_chat = st.radio("Chat Mode", ('PDF Chat', 'General Chat'), index=0) == 'General Chat'
-
-# Show PDF uploader only in PDF mode
-uploaded_file = None
-if not st.session_state.just_chat:
-    uploaded_file = st.file_uploader("Upload a PDF", type=["pdf"])
-
-# Microphone input
-audio_data = mic_recorder(start_prompt="Click to Record", stop_prompt="Click to Stop", key="audio_recorder")
-st.session_state.audio_data = audio_data
->>>>>>> 8da9b5b0
 
 # ----------------------- UI -----------------------------
 st.markdown(
@@ -284,7 +205,6 @@
 # Upload PDF
 uploaded_file = st.file_uploader("📄 Upload PDF", type=["pdf"])
 
-<<<<<<< HEAD
 # Chat history toggle
 st.session_state.show_chat_history = st.checkbox("📚 Show Chat History")
 
@@ -292,8 +212,6 @@
 submit = st.button("Ask")
 
 # PDF processing
-=======
->>>>>>> 8da9b5b0
 if uploaded_file:
     file_bytes = uploaded_file.read()
     st.session_state.pdf_text = extract_text_from_pdf(file_bytes)
@@ -310,7 +228,6 @@
 
 # Generate response
 if question and submit:
-<<<<<<< HEAD
     with st.spinner("Thinking..."):
         ctx = {
             "text": st.session_state.pdf_text,
@@ -319,6 +236,7 @@
         }
         answer = get_gemini_response(ctx, question, st.session_state.extracted_images)
 
+
     save_chat("User", question)
     save_chat("Model", answer)
     st.session_state.messages += [
@@ -329,31 +247,6 @@
 # Chat display
 st.subheader("💬 Chat")
 for msg in reversed(st.session_state.messages):
-=======
-    with st.spinner("Processing your request..."):
-        if st.session_state.just_chat or not uploaded_file:
-            answer = get_gemini_response("", question, [], just_chat=True)
-        else:
-            context = {
-                "text": st.session_state.pdf_text,
-                "tables_summary": st.session_state.tables_summary,
-                "image_captions": st.session_state.image_captions_str
-            }
-            answer = get_gemini_response(context, question, st.session_state.extracted_images)
-
-        save_chat("User", question)
-        save_chat("Model", answer)
-        st.session_state.messages.append({"role": "user", "content": question})
-        st.session_state.messages.append({"role": "assistant", "content": answer})
-
-        st.session_state.audio_data = None
-
-        st.subheader("Gemini Response")
-        st.write(answer)
-
-st.subheader("Chat History")
-for msg in st.session_state.messages:
->>>>>>> 8da9b5b0
     with st.chat_message(msg["role"]):
         st.markdown(msg["content"])
 
